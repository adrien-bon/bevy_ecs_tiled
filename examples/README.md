# Examples

## Keyboard controls

In most of the examples, you can use the following action keys:

- **WASD**: to move around the camera
- **Z/X**: to zoom out / zoom in
- **A/E**: to rotate the map (not only the camera)

## Examples list

| Name | Required features | Description |
|------|-------------------|-------------|
| `finite` | None | This example shows a finite orthogonal map with an external tileset. |
| `finite_embedded` | None | This example shows a finite orthogonal map with an embedded tileset. |
| `infinite` | None | This example shows an infinite orthogonal map with an external tileset. |
| `infinite_embedded` | None | This example shows an infinite orthogonal map with an embedded tileset. |
| `reload` | None | This example demonstrates how to load and unload maps. |
| `finite_rapier` | `rapier_debug` | This example shows a finite orthogonal map with an external tileset and Rapier physics. |
| `infinite_rapier` | `rapier_debug` | This example shows an infinite orthogonal map with an external tileset and Rapier physics. |
| `hex_map` | None | This example shows a finite hexagonal map with an external tileset, multiple layers and animated tiles. |
| `controller_rapier` | `rapier_debug` | This example shows a simple player-controlled object using Rapier physics. You can move the object using arrow keys. |
| `user_properties` | `user_properties` | This example shows how to map custom tiles and objects properties from Tiled to Bevy Components. |
| `user_properties_rapier` | `user_properties`, `rapier_debug` | This example shows how to map custom tiles / objects properties from Tiled to Bevy Components and manually spawn Rapier colliders from them. |
| `isometric_map`| None | This example shows a finite isometric map with an external tileset. |
| `finite_avian` | `avian` | This example shows a finite orthogonal map with an external tileset and Avian2D physics. |
| `infinite_avian` | `avian` | This example shows an infinite orthogonal map with an external tileset and Avian2D physics. |
| `controller_avian` | `avian` | This example shows a simple player-controlled object using Avian2D physics. You can move the object using arrow keys. |
| `user_properties_avian` | `user_properties`, `avian` | This example shows how to map custom tiles / objects properties from Tiled to Bevy Components and manually spawn Avian colliders from them. |
<<<<<<< HEAD
| `delayed_spawn` | None | This example will delay map spawn from asset loading to demonstrate both are decoupled. |
=======
| `multiple_tilesets` | None | This example shows a finite orthogonal map with multiple external tilesets. |
>>>>>>> da120922
<|MERGE_RESOLUTION|>--- conflicted
+++ resolved
@@ -28,8 +28,5 @@
 | `infinite_avian` | `avian` | This example shows an infinite orthogonal map with an external tileset and Avian2D physics. |
 | `controller_avian` | `avian` | This example shows a simple player-controlled object using Avian2D physics. You can move the object using arrow keys. |
 | `user_properties_avian` | `user_properties`, `avian` | This example shows how to map custom tiles / objects properties from Tiled to Bevy Components and manually spawn Avian colliders from them. |
-<<<<<<< HEAD
 | `delayed_spawn` | None | This example will delay map spawn from asset loading to demonstrate both are decoupled. |
-=======
-| `multiple_tilesets` | None | This example shows a finite orthogonal map with multiple external tilesets. |
->>>>>>> da120922
+| `multiple_tilesets` | None | This example shows a finite orthogonal map with multiple external tilesets. |